--- conflicted
+++ resolved
@@ -2641,12 +2641,6 @@
             (lambda t: captured.log_normal_(), (torch.randn(B0),)),
             (lambda t: captured.normal_(), (torch.randn(B0),)),
             (lambda t: captured.uniform_(), (torch.randn(B0),)),
-<<<<<<< HEAD
-=======
-
-            # factory functions
-            (lambda t: torch.randperm(5), (torch.randn(B0),)),
->>>>>>> 89156086
         ]
         for op, args in random_ops:
             with self.assertRaisesRegex(RuntimeError,
@@ -3430,19 +3424,13 @@
         generator = torch.Generator(device=device)
         orig_state = generator.get_state()
         kwargs = {'device': device, 'generator': generator} if use_generator else {'device': device}
-<<<<<<< HEAD
         only_gen_kwarg = {'generator': generator} if use_generator else {}
-=======
->>>>>>> 89156086
         supported_random_ops = [
             lambda _, shape: torch.randn(shape, **kwargs),
             lambda _, shape: torch.rand(shape, **kwargs),
             lambda _, shape: torch.randint(100, shape, **kwargs),
             lambda _, shape: torch.randint(5, 100, shape, **kwargs),
-<<<<<<< HEAD
             lambda t, _: t.random_(**only_gen_kwarg),
-=======
->>>>>>> 89156086
         ]
 
         B0 = 4
@@ -3455,7 +3443,6 @@
                     vmap(op, in_dims=(0, None), randomness=randomness)(passed, [B0])
                 return
 
-<<<<<<< HEAD
             passed = torch.randn(B0, B0, device=device)
             generator = reset_random()
             vmap_result = vmap(op, in_dims=(0, None), randomness=randomness)(passed, [B0])
@@ -3467,21 +3454,10 @@
             else:
                 passed = torch.randn(B0, device=device)  # reset for in place operation
                 generator = reset_random()
-=======
-            generator = reset_random()
-            vmap_result = vmap(op, in_dims=(0, None), randomness=randomness)(passed, [B0])
-
-            generator = reset_random()
-            if randomness == 'different':
-                expected = op(passed, [B0, B0])
-                assert torch.allclose(vmap_result, expected)
-            else:
->>>>>>> 89156086
                 expected = op(passed, [B0])
                 for i in range(B0):
                     assert torch.allclose(vmap_result[i], expected)
 
-<<<<<<< HEAD
     @parametrize('randomness', ['same', 'different', 'error'])
     @parametrize('use_generator', [True, False])
     def test_randperm(self, device, randomness, use_generator):
@@ -3538,8 +3514,6 @@
             passed.random_(*pos_arg, **kwargs)
             assert torch.allclose(unvmaped_value, passed)
 
-=======
->>>>>>> 89156086
 
 only_for = ("cpu", "cuda")
 instantiate_device_type_tests(TestVmapOperatorsOpInfo, globals(), only_for=only_for)
